--- conflicted
+++ resolved
@@ -23,15 +23,12 @@
     # Retrieve Events API configuration
     events_api_url = config.get("Events API", "url")
     requests_per_minute = config.getint("Events API", "max_requests_per_minute")
-<<<<<<< HEAD
     
     # Retrieve Stats API configuration
     stats_api_url = config.get("Stats API", "url")
 
     # Retrieve stats_collection from MongoDB config
     stats_collection = config.get("MongoDB", "stats_collection")
-=======
->>>>>>> 4d046a0d
 
     # Retrieve MongoDB configuration
     mongo_username = config.get("MongoDB", "username")
@@ -40,7 +37,6 @@
     mongo_port = config.getint("MongoDB", "port")
     mongo_db = config.get("MongoDB", "db")
 
-<<<<<<< HEAD
     # Retrieve event collection from MongoDB config
     event_collection = config.get("MongoDB", "event_collection")
     
@@ -56,16 +52,6 @@
     # Retrieve rooms collection from MongoDB config
     rooms_collection = config.get("MongoDB", "rooms_collection")
 
-=======
-    # Try to get the proper collection name. Fallback to 'event_collection' if 'collection' is missing.
-    try:
-        mongo_collection = config.get("MongoDB", "collection")
-    except configparser.NoOptionError:
-        mongo_collection = config.get("MongoDB", "event_collection")
-
-    # Read the replica set name from configuration; use "rs0" as default.
-    replica_set = config.get("MongoDB", "replica_set", fallback="rs0")
->>>>>>> 4d046a0d
 
     logger.info("dbhandler.init",
                 message="Initializing database handler",
