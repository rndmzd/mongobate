--- conflicted
+++ resolved
@@ -263,20 +263,9 @@
                 break
 
     def run(self):
-<<<<<<< HEAD
         logger.info("dbhandler.start", message="Starting database handler")
         logger.debug("thread.processor.start", message="Starting event processor thread")
         processor_thread = threading.Thread(target=self.event_processor, daemon=True)
-=======
-        logger.info("dbhandler.start",
-                   message="Starting database handler")
-
-        logger.debug("thread.processor.start",
-                    message="Starting event processor thread")
-        processor_thread = threading.Thread(
-            target=self.event_processor, args=(), daemon=True
-        )
->>>>>>> 4d046a0d
         processor_thread.start()
 
         logger.debug("thread.stats.start", message="Starting stats polling thread")
