import queue
import threading
import time

from pymongo import MongoClient
from pymongo.errors import ConnectionFailure

import urllib.parse

from utils.structured_logging import get_structured_logger

logger = get_structured_logger('mongobate.handlers.eventhandler')


class EventHandler:

    def __init__(
        self,
        mongo_username,
        mongo_password,
        mongo_host,
        mongo_port,
        mongo_db,
        mongo_collection,
        user_collection=None,
        vip_refresh_interval=300,
        admin_refresh_interval=300,
        action_refresh_interval=300,
        aws_key=None,
        aws_secret=None):
        
        logger.info("handler.init", message="Initializing event handler")
        
        from helpers.cbevents import CBEvents

        self.event_queue = queue.Queue()
        self._stop_event = threading.Event()
        self.cb_events = CBEvents()

        # Setup MongoDB connection
        self.mongo_connection_uri = None
        if aws_key and aws_secret:
            logger.debug("mongodb.auth", message="Using AWS authentication")
            aws_key_pe = urllib.parse.quote_plus(aws_key)
            aws_secret_pe = urllib.parse.quote_plus(aws_secret)
            mongo_host_pe = urllib.parse.quote_plus(mongo_host)
            mongo_port_pe = urllib.parse.quote_plus(str(mongo_port))

            self.mongo_connection_uri = (
                f"mongodb://{aws_key_pe}:****@"
                f"[{mongo_host_pe}]:{mongo_port_pe}/"
                f"?authMechanism=MONGODB-AWS&authSource=$external"
            )

        try:
            if self.mongo_connection_uri:
                sanitized_uri = self.mongo_connection_uri.replace(aws_secret_pe, "****")
                logger.debug("mongodb.connect",
                           message="Connecting with AWS credentials",
                           data={"uri": sanitized_uri})
                self.mongo_client = MongoClient(self.mongo_connection_uri)
            else:
                logger.debug("mongodb.connect",
                           message="Connecting with username/password",
                           data={
                               "host": mongo_host,
                               "port": mongo_port,
                               "username": mongo_username
                           })
                self.mongo_client = MongoClient(
                    host=mongo_host,
                    port=mongo_port,
                    username=mongo_username,
                    password=mongo_password,
                    directConnection=True)

            self.mongo_db = self.mongo_client[mongo_db]
            self.event_collection = self.mongo_db[mongo_collection]

            if "vip_audio" in self.cb_events.active_components or "command_parser" in self.cb_events.active_components:
                self.user_collection = (
                    self.mongo_db[user_collection] if user_collection else None
                )
            else:
                self.user_collection = None
                
            logger.info("mongodb.connect.success",
                       message="Connected to MongoDB",
                       data={
                           "database": mongo_db,
                           "collections": {
                               "events": mongo_collection,
                               "users": user_collection if user_collection else None
                           }
                       })
                       
        except ConnectionFailure as exc:
            logger.exception("mongodb.connect.error", exc=exc,
                           message="Failed to connect to MongoDB")
            raise

        # Initialize user caches
        self.vip_users = None
        self.admin_users = None
        self.action_users = None

        if 'vip_audio' in self.cb_events.active_components:
            self.vip_users = {}
            self.vip_refresh_interval = vip_refresh_interval
            self.load_vip_users()
        
        if 'command_parser' in self.cb_events.active_components:
            self.admin_users = {}
            self.admin_refresh_interval = admin_refresh_interval
            self.load_admin_users()
        
        if 'custom_actions' in self.cb_events.active_components:
            self.action_users = {}
            self.action_refresh_interval = action_refresh_interval
            self.load_action_users()

    def load_vip_users(self):
        try:
            vip_users = self.user_collection.find({'vip': True, 'active': True})
            self.vip_users.clear()
            
            for user in vip_users:
                logger.debug("users.vip.load",
                           data={"user": user})
                self.vip_users[user['username']] = user['audio_file']
                
            logger.info("users.vip.loaded",
                       message="Loaded VIP users",
                       data={"count": len(self.vip_users)})
                       
        except Exception as exc:
            logger.exception("users.vip.error", exc=exc,
                           message="Failed to load VIP users")
    
    def load_admin_users(self):
        try:
            admin_users = self.user_collection.find({'admin': True, 'active': True})
            self.admin_users.clear()
            
            for user in admin_users:
                logger.debug("users.admin.load",
                           data={"user": user})
                self.admin_users[user['username']] = True
                
            logger.info("users.admin.loaded",
                       message="Loaded admin users",
                       data={"count": len(self.admin_users)})
                       
        except Exception as exc:
            logger.exception("users.admin.error", exc=exc,
                           message="Failed to load admin users")

    def load_action_users(self):
        try:
            action_users = self.user_collection.find({'action': True, 'active': True})
            self.action_users.clear()
            
            for user in action_users:
                logger.debug("users.action.load",
                           data={"user": user})
                self.action_users[user['username']] = user['custom']
                
            logger.info("users.action.loaded",
                       message="Loaded action users",
                       data={"count": len(self.action_users)})
                       
        except Exception as exc:
            logger.exception("users.action.error", exc=exc,
                           message="Failed to load action users")

    def privileged_user_refresh(self):
        last_load_vip = time.time()
        last_load_admin = time.time()
        last_load_action = time.time()
        
        while not self._stop_event.is_set():
            current_time = time.time()
            
            if current_time - last_load_vip > self.vip_refresh_interval:
                logger.debug("users.vip.refresh",
                           message="Refreshing VIP users")
                self.load_vip_users()
                last_load_vip = current_time
                
            if current_time - last_load_admin > self.admin_refresh_interval:
                logger.debug("users.admin.refresh",
                           message="Refreshing admin users")
                self.load_admin_users()
                last_load_admin = current_time
                
            if current_time - last_load_action > self.action_refresh_interval:
                logger.debug("users.action.refresh",
                           message="Refreshing action users")
                self.load_action_users()
                last_load_action = current_time

            time.sleep(1)

    def song_queue_check(self):
        """Continuously check the song queue status."""
        while not self._stop_event.is_set():
<<<<<<< HEAD
            self.cb_events.actions.auto_dj.check_queue_status()
=======
            song_queue_status = self.cb_events.actions.auto_dj.check_queue_status()
>>>>>>> 12095c03
            time.sleep(5)
        # One final check in silent mode during shutdown
        try:
            auto_dj = self.cb_events.actions.auto_dj
            # Check queue status silently
            auto_dj.check_queue_status(silent=True)
            # If there are any remaining tracks, clear them silently
            if auto_dj.queued_tracks:
                auto_dj.clear_playback_context(silent=True)
        except Exception:
            pass  # Ignore any errors during shutdown

    def event_processor(self):
        """Continuously process events from the event queue."""
        while not self._stop_event.is_set():
            try:
                event = self.event_queue.get(timeout=1)  # Timeout to check for stop signal
                
                logger.debug("event.process",
                           message="Processing event",
                           data={"event": event})
                
                privileged_users = {
                    "vip": self.vip_users,
                    "admin": self.admin_users,
                    "custom_actions": self.action_users
                }
                
                process_result = self.cb_events.process_event(event, privileged_users)
                logger.debug("event.process.result",
                           data={"success": process_result})
                           
                self.event_queue.task_done()
                
            except queue.Empty:
                continue  # Resume loop if no event and check for stop signal
            except Exception as exc:
                logger.exception("event.process.error", exc=exc,
                               message="Failed to process event")

    def watch_changes(self):
        try:
            logger.info("mongodb.watch.start",
                       message="Starting change stream watch")
                       
            with self.event_collection.watch(max_await_time_ms=1000) as stream:
                while not self._stop_event.is_set():
                    change = stream.try_next()
                    if change is None:
                        continue
                        
                    if change["operationType"] == "insert":
                        doc = change["fullDocument"]
                        logger.debug("mongodb.watch.event",
                                   message="New event detected",
                                   data={"document": doc})
                        self.event_queue.put(doc)
                        
        except Exception as exc:
            logger.exception("mongodb.watch.error", exc=exc,
                           message="Failed to watch for changes")
        finally:
            if not self._stop_event.is_set():
                self.cleanup()

    def run(self):
        logger.info("handler.start",
                   message="Starting event handler threads")
        
        logger.debug("thread.watch.start",
                    message="Starting change stream watcher thread")
        self.watcher_thread = threading.Thread(
            target=self.watch_changes, args=(), daemon=True
        )
        self.watcher_thread.start()

        logger.debug("thread.event.start",
                    message="Starting event processor thread")
        self.event_thread = threading.Thread(
            target=self.event_processor, args=(), daemon=True
        )
        self.event_thread.start()

        logger.debug("thread.users.start",
                    message="Starting privileged user refresh thread")
        self.privileged_user_refresh_thread = threading.Thread(
            target=self.privileged_user_refresh, args=(), daemon=True
        )
        self.privileged_user_refresh_thread.start()

        if "chat_auto_dj" in self.cb_events.active_components:
            logger.debug("thread.queue.start",
                        message="Starting song queue check thread")
            self.song_queue_check_thread = threading.Thread(
                target=self.song_queue_check, args=(), daemon=True
            )
            self.song_queue_check_thread.start()

    async def stop(self):
        """Stop the event handler and cleanup resources."""
        # Set stop event first to signal all threads to stop
        self._stop_event.set()
        
        # Stop all threads
        threads = [
            self.watcher_thread,
            self.event_thread,
            self.privileged_user_refresh_thread
        ]
        
        if hasattr(self, 'song_queue_check_thread'):
            threads.append(self.song_queue_check_thread)
        
        # Then stop each thread with a timeout
        for thread in threads:
            if thread and thread.is_alive():
                thread.join(timeout=5)  # Give each thread 5 seconds to stop

        # Clean up MongoDB connection
        if self.mongo_client:
            self.mongo_client.close()

        # Stop any active Spotify playback silently
        if hasattr(self, 'cb_events') and hasattr(self.cb_events, 'actions'):
            if hasattr(self.cb_events.actions, 'auto_dj'):
                try:
                    self.cb_events.actions.auto_dj.clear_playback_context(silent=True)
                except Exception:
                    # Ignore Spotify errors during shutdown
                    pass

if __name__ == "__main__":
    import configparser
    import time

    config = configparser.ConfigParser()
    config.read("config.ini")

    event_handler = EventHandler(
        mongo_username=config.get('MongoDB', 'username'),
        mongo_password=config.get('MongoDB', 'password'),
        mongo_host=config.get('MongoDB', 'host'),
        mongo_port=config.getint('MongoDB', 'port'),
        mongo_db=config.get('MongoDB', 'db'),
        mongo_collection=config.get('MongoDB', 'collection'))
    event_handler.run()

    print("Watching for changes. Press Ctrl+C to stop...")

    try:
        while True:
            time.sleep(1)
    except KeyboardInterrupt:
        logger.info('KeyboardInterrupt received. Stopping threads...')
    finally:
        event_handler.stop()
        logger.info("Done.")<|MERGE_RESOLUTION|>--- conflicted
+++ resolved
@@ -204,11 +204,7 @@
     def song_queue_check(self):
         """Continuously check the song queue status."""
         while not self._stop_event.is_set():
-<<<<<<< HEAD
-            self.cb_events.actions.auto_dj.check_queue_status()
-=======
             song_queue_status = self.cb_events.actions.auto_dj.check_queue_status()
->>>>>>> 12095c03
             time.sleep(5)
         # One final check in silent mode during shutdown
         try:
