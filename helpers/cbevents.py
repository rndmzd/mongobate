--- conflicted
+++ resolved
@@ -131,49 +131,6 @@
                     if self.actions.is_playback_active():
                         logger.info("event.tip.song.skip", message="Executing skip song")
                         skip_song_result = self.actions.skip_song()
-<<<<<<< HEAD
-                        logger.debug("event.tip.song.skip", data={"result": skip_song_result})
-                
-                logger.info("event.tip.song", message="Checking if song request")
-                
-                if self.checks.is_song_request(tip_amount):
-                    logger.info("event.tip.song.request", message="Song request detected")
-                    
-                    request_count = self.checks.get_request_count(tip_amount)
-                    logger.info("event.tip.song.request", 
-                              message="Processing song request",
-                              data={"request_count": request_count})
-                    
-                    song_extracts = self.actions.extract_song_titles(event.get('tip', {}).get('message', ''), request_count)
-                    logger.debug("event.tip.song.request", data={"song_extracts": song_extracts})
-                    
-                    song_uri = self.actions.find_song_spotify(song_extracts[0] if song_extracts else None)
-                    logger.debug("event.tip.song.request", data={"song_uri": song_uri})
-                    
-                    if not self.actions.available_in_market(song_uri):
-                        logger.warning("event.tip.song.error", 
-                                     message="Song not available in user market",
-                                     data={"song_info": song_extracts})
-                        return True
-                    
-                    # Get requester name from the event
-                    requester_name = event.get('user', {}).get('username', 'Anonymous')
-                    # Get song details from the first extracted song
-                    song_details = f"{song_extracts[0]['artist']} - {song_extracts[0]['song']}" if song_extracts else "Unknown Song"
-                    
-                    add_queue_result = self.actions.add_song_to_queue(song_uri, requester_name, song_details)
-                    logger.debug("event.tip.song.queue", data={"result": add_queue_result})
-                    
-                    if not add_queue_result:
-                        logger.error("event.tip.song.error",
-                                   message="Failed to add song to queue",
-                                   data={"song_info": song_extracts})
-                    else:
-                        logger.info("event.tip.song.queue",
-                                  message="Song added to queue",
-                                  data={"song_info": song_extracts})
-            
-=======
                         logger.debug(f'skip_song_result: {skip_song_result}')
 
                 logger.info("Checking if song request.")
@@ -201,7 +158,6 @@
                             else:
                                 logger.info(f"Song added to queue: {song_info}")
 
->>>>>>> 12095c03
             if 'spray_bottle' in self.active_components:
                 logger.info("event.tip.spray", message="Checking if spray bottle tip")
                 
@@ -402,45 +358,23 @@
                               data={"username": username})
                     
                     current_time = time.time()
-<<<<<<< HEAD
-                    last_entry = self.vip_cooldown.get(username, 0)
-                    
-                    if current_time - last_entry > self.vip_audio_cooldown_seconds:
-                        logger.info("event.user.enter.vip.audio",
-                                  message="Playing VIP audio",
-                                  data={"username": username})
-                        
+                    last_vip_audio_play = self.actions.get_last_vip_audio_play(username)
+                    if not last_vip_audio_play or (current_time - last_vip_audio_play) > self.vip_audio_cooldown_seconds:
+                        logger.info(f"VIP user {username} not in cooldown period. Playing user audio.")    
                         audio_file = vip_users[username]
                         logger.debug("event.user.enter.vip.audio",
                                    data={"audio_file": audio_file})
                         
-=======
-                    last_vip_audio_play = self.actions.get_last_vip_audio_play(username)
-                    if not last_vip_audio_play or (current_time - last_vip_audio_play) > self.vip_audio_cooldown_seconds:
-                        logger.info(f"VIP user {username} not in cooldown period. Playing user audio.")    
-                        audio_file = vip_users[username]
-                        logger.debug(f"audio_file: {audio_file}")
-
->>>>>>> 12095c03
                         audio_file_path = f"{self.vip_audio_directory}/{audio_file}"
                         logger.debug("event.user.enter.vip.audio",
                                    data={"audio_file_path": audio_file_path})
                         
                         self.audio_player.play_audio(audio_file_path)
-<<<<<<< HEAD
-                        logger.info("event.user.enter.vip.audio",
-                                  message="VIP audio played, resetting cooldown",
-                                  data={"username": username})
-                        
-                        self.vip_cooldown[username] = current_time
-            
-=======
                         logger.info(f"VIP audio played for user: {username}. Resetting cooldown.")
                         if not self.actions.set_last_vip_audio_play(username, current_time):
                             logger.error(f"Failed to set last VIP audio play time for user: {username}")
 
 
->>>>>>> 12095c03
             return True
             
         except Exception as exc:
